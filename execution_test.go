package execution

import (
	"context"
	"crypto/rand"
	"encoding/hex"
	"fmt"
	"math/big"
	"net/http"
	"os"
	"path/filepath"
	"strings"
	"testing"
	"time"

	"github.com/ethereum/go-ethereum/common"
	ethTypes "github.com/ethereum/go-ethereum/core/types"
	"github.com/ethereum/go-ethereum/crypto"
	"github.com/ethereum/go-ethereum/ethclient"
	"github.com/stretchr/testify/require"
	tc "github.com/testcontainers/testcontainers-go/modules/compose"
)

const (
	TEST_ETH_URL    = "http://localhost:8545"
	TEST_ENGINE_URL = "http://localhost:8551"

	CHAIN_ID          = "1234"
	GENESIS_HASH      = "0x0a962a0d163416829894c89cb604ae422323bcdf02d7ea08b94d68d3e026a380"
	GENESIS_STATEROOT = "0x362b7d8a31e7671b0f357756221ac385790c25a27ab222dc8cbdd08944f5aea4"
	TEST_PRIVATE_KEY  = "cece4f25ac74deb1468965160c7185e07dff413f23fcadb611b05ca37ab0a52e"
	TEST_TO_ADDRESS   = "0x944fDcD1c868E3cC566C78023CcB38A32cDA836E"

	DOCKER_PATH  = "./docker"
	JWT_FILENAME = "jwt.hex"
)

// TestEngineExecution tests the end-to-end execution flow of the EVM engine client.
// The test has two phases:
//
// Build Chain Phase:
// - Sets up test Reth engine with JWT auth
// - Initializes chain with genesis parameters
// - For blocks 1-10:
//   - Generates and submits random transactions
//   - Block 4 has 0 transactions as edge case
//   - Executes transactions and verifies state changes
//   - Stores payloads for sync testing
//
// Sync Chain Phase:
// - Creates fresh engine instance
// - Replays stored payloads
// - Verifies execution matches original:
//   - State roots
//   - Block data
//   - Transaction counts
//
// Validates the engine can process transactions, maintain state,
// handle empty blocks, and support chain replication.
func TestEngineExecution(t *testing.T) {
	allPayloads := make([][][]byte, 0, 10) // Slice to store payloads from build to sync phase

	initialHeight := uint64(1)
	genesisHash := common.HexToHash(GENESIS_HASH)
	genesisTime := time.Now().UTC().Truncate(time.Second)
	genesisStateRoot := common.HexToHash(GENESIS_STATEROOT)
	rollkitGenesisStateRoot := genesisStateRoot[:]

	t.Run("Build chain", func(tt *testing.T) {
		jwtSecret := setupTestRethEngine(tt)

		executionClient, err := NewEngineExecutionClient(
			TEST_ETH_URL,
			TEST_ENGINE_URL,
			jwtSecret,
			genesisHash,
			common.Address{},
		)
		require.NoError(t, err)

		ctx, cancel := context.WithTimeout(context.Background(), 300*time.Second)
		defer cancel()
		stateRoot, gasLimit, err := executionClient.InitChain(ctx, genesisTime, initialHeight, CHAIN_ID)
		require.NoError(t, err)
		require.Equal(t, rollkitGenesisStateRoot, stateRoot)
		require.NotZero(t, gasLimit)

		prevStateRoot := rollkitGenesisStateRoot
		lastHeight, lastHash, lastTxs := checkLatestBlock(tt, ctx)

		for blockHeight := initialHeight; blockHeight <= 10; blockHeight++ {
			nTxs := int(blockHeight) + 10
			// randomly use no transactions
			if blockHeight == 4 {
				nTxs = 0
			}
			txs := make([]*ethTypes.Transaction, nTxs)
			for i := range txs {
				txs[i] = getRandomTransaction(t, 22000)
			}
			for i := range txs {
				submitTransaction(t, txs[i])
			}
			time.Sleep(1000 * time.Millisecond)

			payload, err := executionClient.GetTxs(ctx)
			require.NoError(tt, err)
<<<<<<< HEAD
			require.Len(tt, payload, nTxs)
=======
			require.Lenf(tt, payload, nTxs+1, "expected %d transactions, got %d", nTxs+1, len(payload))
>>>>>>> 09757358

			allPayloads = append(allPayloads, payload)

			// Check latest block before execution
			beforeHeight, beforeHash, beforeTxs := checkLatestBlock(tt, ctx)
			require.Equal(tt, lastHeight, beforeHeight, "Latest block height should match")
			require.Equal(tt, lastHash.Hex(), beforeHash.Hex(), "Latest block hash should match")
			require.Equal(tt, lastTxs, beforeTxs, "Number of transactions should match")

			newStateRoot, maxBytes, err := executionClient.ExecuteTxs(ctx, payload, blockHeight, time.Now(), prevStateRoot)
			require.NoError(tt, err)
			if nTxs > 0 {
				require.NotZero(tt, maxBytes)
			}

			err = executionClient.SetFinal(ctx, blockHeight)
			require.NoError(tt, err)

			// Check latest block after execution
			lastHeight, lastHash, lastTxs = checkLatestBlock(tt, ctx)
			require.Equal(tt, blockHeight, lastHeight, "Latest block height should match")
			require.NotEmpty(tt, lastHash.Hex(), "Latest block hash should not be empty")
			require.GreaterOrEqual(tt, lastTxs, 0, "Number of transactions should be non-negative")

			if nTxs == 0 {
				require.Equal(tt, prevStateRoot, newStateRoot)
			} else {
				require.NotEqual(tt, prevStateRoot, newStateRoot)
			}
			prevStateRoot = newStateRoot
		}
	})

	if t.Failed() {
		return
	}

	// start new container and try to sync
	t.Run("Sync chain", func(tt *testing.T) {
		jwtSecret := setupTestRethEngine(t)

		executionClient, err := NewEngineExecutionClient(
			TEST_ETH_URL,
			TEST_ENGINE_URL,
			jwtSecret,
			genesisHash,
			common.Address{},
		)
		require.NoError(t, err)

		ctx, cancel := context.WithTimeout(context.Background(), 300*time.Second)
		defer cancel()
		stateRoot, gasLimit, err := executionClient.InitChain(ctx, genesisTime, initialHeight, CHAIN_ID)
		require.NoError(t, err)
		require.Equal(t, rollkitGenesisStateRoot, stateRoot)
		require.NotZero(t, gasLimit)

		prevStateRoot := rollkitGenesisStateRoot
		lastHeight, lastHash, lastTxs := checkLatestBlock(tt, ctx)

		for blockHeight := initialHeight; blockHeight <= 10; blockHeight++ {
			payload := allPayloads[blockHeight-1]

			// Check latest block before execution
			beforeHeight, beforeHash, beforeTxs := checkLatestBlock(tt, ctx)
			require.Equal(tt, lastHeight, beforeHeight, "Latest block height should match")
			require.Equal(tt, lastHash.Hex(), beforeHash.Hex(), "Latest block hash should match")
			require.Equal(tt, lastTxs, beforeTxs, "Number of transactions should match")

			newStateRoot, maxBytes, err := executionClient.ExecuteTxs(ctx, payload, blockHeight, time.Now(), prevStateRoot)
			require.NoError(t, err)
			if len(payload) > 0 {
				require.NotZero(tt, maxBytes)
			}
			require.NotEqual(tt, prevStateRoot, newStateRoot)

			err = executionClient.SetFinal(ctx, blockHeight)
			require.NoError(tt, err)

			// Check latest block after execution
			lastHeight, lastHash, lastTxs = checkLatestBlock(tt, ctx)
			require.Equal(tt, blockHeight, lastHeight, "Latest block height should match")
			require.NotEmpty(tt, lastHash.Hex(), "Latest block hash should not be empty")
			require.GreaterOrEqual(tt, lastTxs, 0, "Number of transactions should be non-negative")

			prevStateRoot = newStateRoot
			fmt.Println("all good blockheight", blockHeight)
		}
	})
}

// createEthClient creates an Ethereum client for checking block information
func createEthClient(t *testing.T) *ethclient.Client {
	t.Helper()

	// Use the same ETH URL as in the tests
	ethClient, err := ethclient.Dial(TEST_ETH_URL)
	require.NoError(t, err, "Failed to create Ethereum client")

	return ethClient
}

// checkLatestBlock retrieves and returns the latest block height, hash, and transaction count using Ethereum API
func checkLatestBlock(t *testing.T, ctx context.Context) (uint64, common.Hash, int) {
	t.Helper()

	// Create an Ethereum client
	ethClient := createEthClient(t)
	defer ethClient.Close()

	// Get the latest block header
	header, err := ethClient.HeaderByNumber(ctx, nil) // nil means latest block
	if err != nil {
		t.Logf("Warning: Failed to get latest block header: %v", err)
		return 0, common.Hash{}, 0
	}

	blockNumber := header.Number.Uint64()
	blockHash := header.Hash()

	// Get the full block to count transactions
	block, err := ethClient.BlockByNumber(ctx, header.Number)
	if err != nil {
		t.Logf("Warning: Failed to get full block: %v", err)
		t.Logf("Latest block: height=%d, hash=%s, txs=unknown", blockNumber, blockHash.Hex())
		return blockNumber, blockHash, 0
	}

	txCount := len(block.Transactions())

	//t.Logf("Latest block: height=%d, hash=%s, txs=%d", blockNumber, blockHash.Hex(), txCount)
	return blockNumber, blockHash, txCount
}

// generateJWTSecret generates a random JWT secret
func generateJWTSecret() (string, error) {
	jwtSecret := make([]byte, 32)
	_, err := rand.Read(jwtSecret)
	if err != nil {
		return "", fmt.Errorf("failed to generate random bytes: %w", err)
	}

	return hex.EncodeToString(jwtSecret), nil
}

// setupTestRethEngine starts a reth container using docker-compose and returns the JWT secret
func setupTestRethEngine(t *testing.T) string {
	t.Helper()

	// Get absolute path to docker directory
	dockerPath, err := filepath.Abs(DOCKER_PATH)
	require.NoError(t, err)

	// Create JWT directory if it doesn't exist
	jwtPath := filepath.Join(dockerPath, "jwttoken")
	err = os.MkdirAll(jwtPath, 0750) // More permissive directory permissions
	require.NoError(t, err)

	// Generate JWT secret
	jwtSecret, err := generateJWTSecret()
	require.NoError(t, err)

	// Write JWT secret to file with more permissive file permissions
	jwtFile := filepath.Join(jwtPath, JWT_FILENAME)
	err = os.WriteFile(jwtFile, []byte(jwtSecret), 0600) // More permissive file permissions
	require.NoError(t, err)

	// Clean up JWT file after test
	t.Cleanup(func() {
		// Don't fail the test if we can't remove the file
		// The file might be locked by the container
		_ = os.Remove(jwtFile)
	})

	// Create compose file path
	composeFilePath := filepath.Join(dockerPath, "docker-compose.yml")

	// Create a unique identifier for this test run
	identifier := tc.StackIdentifier(strings.ToLower(t.Name()))
	identifier = tc.StackIdentifier(strings.ReplaceAll(string(identifier), "/", "_"))
	identifier = tc.StackIdentifier(strings.ReplaceAll(string(identifier), " ", "_"))

	// Create compose stack
	compose, err := tc.NewDockerComposeWith(tc.WithStackFiles(composeFilePath), identifier)
	require.NoError(t, err, "Failed to create docker compose")

	// Set up cleanup
	t.Cleanup(func() {
		ctx := context.Background()
		err := compose.Down(ctx, tc.RemoveOrphans(true), tc.RemoveVolumes(true))
		if err != nil {
			t.Logf("Warning: Failed to tear down docker-compose environment: %v", err)
		}
	})

	// Start the services
	ctx := context.Background()
	err = compose.Up(ctx, tc.Wait(true))
	require.NoError(t, err, "Failed to start docker compose")

	// Wait for services to be ready
	err = waitForRethContainer(t, jwtSecret)
	require.NoError(t, err)

	return jwtSecret
}

// waitForRethContainer polls the reth endpoints until they're ready or timeout occurs
func waitForRethContainer(t *testing.T, jwtSecret string) error {
	t.Helper()

	client := &http.Client{
		Timeout: 100 * time.Millisecond,
	}

	timer := time.NewTimer(30 * time.Second)
	defer timer.Stop()

	for {
		select {
		case <-timer.C:
			return fmt.Errorf("timeout waiting for reth container to be ready")
		default:
			// check :8545 is ready
			rpcReq := strings.NewReader(`{"jsonrpc":"2.0","method":"net_version","params":[],"id":1}`)
			resp, err := client.Post(TEST_ETH_URL, "application/json", rpcReq)
			if err == nil {
				if err := resp.Body.Close(); err != nil {
					return fmt.Errorf("failed to close response body: %w", err)
				}
				if resp.StatusCode == http.StatusOK {
					// check :8551 is ready with a stateless call
					req, err := http.NewRequest("POST", TEST_ENGINE_URL, strings.NewReader(`{"jsonrpc":"2.0","method":"engine_getClientVersionV1","params":[],"id":1}`))
					if err != nil {
						return err
					}
					req.Header.Set("Content-Type", "application/json")

					secret, err := decodeSecret(jwtSecret)
					if err != nil {
						return err
					}

					authToken, err := getAuthToken(secret)
					if err != nil {
						return err
					}

					req.Header.Set("Authorization", fmt.Sprintf("Bearer %s", authToken))

					resp, err := client.Do(req)
					if err == nil {
						if err := resp.Body.Close(); err != nil {
							return fmt.Errorf("failed to close response body: %w", err)
						}
						if resp.StatusCode == http.StatusOK {
							return nil
						}
					}
				}
			}
			time.Sleep(100 * time.Millisecond)
		}
	}
}

func TestSubmitTransaction(t *testing.T) {
	t.Skip("Use this test to submit a transaction manually to the Ethereum client")
	ctx, cancel := context.WithTimeout(context.Background(), 3*time.Second)
	defer cancel()
	rpcClient, err := ethclient.Dial(TEST_ETH_URL)
	require.NoError(t, err)
	height, err := rpcClient.BlockNumber(ctx)
	require.NoError(t, err)

	privateKey, err := crypto.HexToECDSA(TEST_PRIVATE_KEY)
	require.NoError(t, err)

	address := crypto.PubkeyToAddress(privateKey.PublicKey)
	lastNonce, err = rpcClient.NonceAt(ctx, address, new(big.Int).SetUint64(height))
	require.NoError(t, err)

	for s := 0; s < 30; s++ {
		startTime := time.Now()
		for i := 0; i < 5000; i++ {
			tx := getRandomTransaction(t, 22000)
			submitTransaction(t, tx)
		}
		elapsed := time.Since(startTime)
		if elapsed < time.Second {
			time.Sleep(time.Second - elapsed)
		}
	}
}

// submitTransaction submits a signed transaction to the Ethereum client
func submitTransaction(t *testing.T, signedTx *ethTypes.Transaction) {
	rpcClient, err := ethclient.Dial(TEST_ETH_URL)
	require.NoError(t, err)
	err = rpcClient.SendTransaction(context.Background(), signedTx)
	require.NoError(t, err)
}

var lastNonce uint64

// getRandomTransaction generates a randomized valid ETH transaction
func getRandomTransaction(t *testing.T, gasLimit uint64) *ethTypes.Transaction {
	privateKey, err := crypto.HexToECDSA(TEST_PRIVATE_KEY)
	require.NoError(t, err)

	chainId, _ := new(big.Int).SetString(CHAIN_ID, 10)
	txValue := big.NewInt(1000000000000000000)
	gasPrice := big.NewInt(30000000000)
	toAddress := common.HexToAddress(TEST_TO_ADDRESS)
	data := make([]byte, 16)
	_, err = rand.Read(data)
	require.NoError(t, err)

	tx := ethTypes.NewTx(&ethTypes.LegacyTx{
		Nonce:    lastNonce,
		To:       &toAddress,
		Value:    txValue,
		Gas:      gasLimit,
		GasPrice: gasPrice,
		Data:     data,
	})
	lastNonce++

	signedTx, err := ethTypes.SignTx(tx, ethTypes.NewEIP155Signer(chainId), privateKey)
	require.NoError(t, err)
	return signedTx
}<|MERGE_RESOLUTION|>--- conflicted
+++ resolved
@@ -105,11 +105,7 @@
 
 			payload, err := executionClient.GetTxs(ctx)
 			require.NoError(tt, err)
-<<<<<<< HEAD
-			require.Len(tt, payload, nTxs)
-=======
 			require.Lenf(tt, payload, nTxs+1, "expected %d transactions, got %d", nTxs+1, len(payload))
->>>>>>> 09757358
 
 			allPayloads = append(allPayloads, payload)
 
