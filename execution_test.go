--- conflicted
+++ resolved
@@ -198,11 +198,7 @@
 		&proxy_json_rpc.Config{},
 		mockEth.URL,
 		mockEngine.URL,
-<<<<<<< HEAD
-		"",
-=======
 		jwtSecret,
->>>>>>> fff67cf0
 		common.Hash{},
 		common.Address{},
 	)
@@ -242,11 +238,7 @@
 		&proxy_json_rpc.Config{},
 		mockEth.URL,
 		mockEngine.URL,
-<<<<<<< HEAD
-		"",
-=======
 		jwtSecret,
->>>>>>> fff67cf0
 		common.Hash{},
 		common.Address{},
 	)
@@ -296,11 +288,7 @@
 		&proxy_json_rpc.Config{},
 		mockEth.URL,
 		mockEngine.URL,
-<<<<<<< HEAD
-		"",
-=======
 		jwtSecret,
->>>>>>> fff67cf0
 		common.Hash{},
 		common.Address{},
 	)
@@ -368,11 +356,7 @@
 		&proxy_json_rpc.Config{},
 		mockEth.URL,
 		mockEngine.URL,
-<<<<<<< HEAD
-		"",
-=======
 		jwtSecret,
->>>>>>> fff67cf0
 		common.Hash{},
 		common.Address{},
 	)
